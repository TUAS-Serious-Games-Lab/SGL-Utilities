--- conflicted
+++ resolved
@@ -17,48 +17,15 @@
     - 'dotnet nuget push "bin/Release/${PACKAGE_NAME}.${VERSION}.nupkg" --source gitlab --symbol-source gitlab'
   parallel:
     matrix:
-<<<<<<< HEAD
-    - PACKAGE_DIRECTORY: "SGL.Utilities"
-    - PACKAGE_DIRECTORY: "SGL.Utilities.Backend"
-    - PACKAGE_DIRECTORY: "SGL.Utilities.Backend.AspNetCore"
-    - PACKAGE_DIRECTORY: "SGL.Utilities.Backend.Security"
-    - PACKAGE_DIRECTORY: "SGL.Utilities.Backend.TestUtilities"
-    - PACKAGE_DIRECTORY: "SGL.Utilities.Logging"
-    - PACKAGE_DIRECTORY: "SGL.Utilities.PrometheusNet"
-    - PACKAGE_DIRECTORY: "SGL.Utilities.TestUtilities.XUnit"
-
-nuget-package-main:
-  extends: .nuget-package
-  variables:
-    GIT_DEPTH: 0
-    VERSION_SUFFIX: "-dev"
-  rules:
-    - if: '$CI_COMMIT_BRANCH == "main"'
-
-nuget-package-tags:
-  extends: .nuget-package
-  variables:
-    GIT_DEPTH: 0
-    VERSION_SUFFIX: ""
-  rules:
-    - if: '$CI_COMMIT_TAG =~ /^\d+(\.\d+)*$/'
-
-nuget-package-metrics:
-  extends: .nuget-package
-  variables:
-    GIT_DEPTH: 0
-    VERSION_SUFFIX: "-metrics-0"
-  rules:
-    - if: '$CI_COMMIT_BRANCH == "3-add-utilities-to-handle-application-metrics-with-less-code-duplication"'
-=======
     - PACKAGE_NAME: "SGL.Utilities"
     - PACKAGE_NAME: "SGL.Utilities.Backend"
     - PACKAGE_NAME: "SGL.Utilities.Backend.AspNetCore"
     - PACKAGE_NAME: "SGL.Utilities.Backend.Security"
     - PACKAGE_NAME: "SGL.Utilities.Backend.TestUtilities"
     - PACKAGE_NAME: "SGL.Utilities.Logging"
+    - PACKAGE_NAME: "SGL.Utilities.PrometheusNet"
     - PACKAGE_NAME: "SGL.Utilities.TestUtilities.XUnit"
   rules:
     - if: '$CI_COMMIT_BRANCH == "main"'
     - if: '$CI_COMMIT_TAG =~ /^\d+(\.\d+)*$/'
->>>>>>> c9d58ed9
+    - if: '$CI_COMMIT_BRANCH == "3-add-utilities-to-handle-application-metrics-with-less-code-duplication"'